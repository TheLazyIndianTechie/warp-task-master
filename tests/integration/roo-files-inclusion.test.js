--- conflicted
+++ resolved
@@ -16,7 +16,6 @@
 		expect(packageJson.files).toContain('assets/**');
 	});
 
-<<<<<<< HEAD
 	test('roo.js profile contains logic for Roo directory creation and file copying', () => {
 		// Read the roo.js profile file
 		const rooJsPath = path.join(process.cwd(), 'scripts', 'profiles', 'roo.js');
@@ -44,7 +43,7 @@
 		);
 
 		// Check for mode-specific rule file copying logic
-		expect(rooJsContent.includes('for (const mode of rooModes)')).toBe(true);
+		expect(rooJsContent.includes('for (const mode of ROO_MODES)')).toBe(true);
 		expect(
 			rooJsContent.includes(
 				'path.join(rooModesDir, `rules-${mode}`, `${mode}-rules`)'
@@ -56,61 +55,37 @@
 			)
 		).toBe(true);
 
-		// Check for definition of rooModes array and all modes
-		const rooModesArrayRegex = /const rooModes\s*=\s*\[([^\]]+)\]\s*;?/;
-		const rooModesMatch = rooJsContent.match(rooModesArrayRegex);
-		expect(rooModesMatch).not.toBeNull();
-		if (rooModesMatch) {
-			expect(rooModesMatch[1].includes('architect')).toBe(true);
-			expect(rooModesMatch[1].includes('ask')).toBe(true);
-			expect(rooModesMatch[1].includes('boomerang')).toBe(true);
-			expect(rooModesMatch[1].includes('code')).toBe(true);
-			expect(rooModesMatch[1].includes('debug')).toBe(true);
-			expect(rooModesMatch[1].includes('test')).toBe(true);
-		}
-=======
-	test('init.js creates Roo directories and copies files', () => {
-		// Read the init.js file
-		const initJsPath = path.join(process.cwd(), 'scripts', 'init.js');
-		const initJsContent = fs.readFileSync(initJsPath, 'utf8');
+		// Check for import of ROO_MODES from profiles.js
+		expect(
+			rooJsContent.includes(
+				"import { ROO_MODES } from '../../src/constants/profiles.js'"
+			)
+		).toBe(true);
 
-		// Check for Roo directory creation (using more flexible pattern matching)
-		const hasRooDir = initJsContent.includes(
-			"ensureDirectoryExists(path.join(targetDir, '.roo'))"
-		);
-		expect(hasRooDir).toBe(true);
+		// Verify ROO_MODES is used in the for loop
+		expect(rooJsContent.includes('for (const mode of ROO_MODES)')).toBe(true);
 
-		// Check for .roomodes file copying using hardcoded path
-		const hasRoomodes = initJsContent.includes(
-			"path.join(targetDir, '.roomodes')"
-		);
-		expect(hasRoomodes).toBe(true);
+		// Verify mode variable is used in the template strings (this confirms modes are being processed)
+		expect(rooJsContent.includes('rules-${mode}')).toBe(true);
+		expect(rooJsContent.includes('${mode}-rules')).toBe(true);
 
-		// Check for local ROO_MODES definition and usage
-		const hasRooModes = initJsContent.includes('ROO_MODES');
-		expect(hasRooModes).toBe(true);
+		// Verify that the ROO_MODES constant is properly imported and used
+		// We should be able to find the template literals that use the mode variable
+		expect(rooJsContent.includes('`rules-${mode}`')).toBe(true);
+		expect(rooJsContent.includes('`${mode}-rules`')).toBe(true);
+		expect(rooJsContent.includes("for mode '${mode}'")).toBe(true);
 
-		// Check for local ROO_MODES array definition
-		const hasLocalRooModes = initJsContent.includes(
-			"const ROO_MODES = ['architect', 'ask', 'boomerang', 'code', 'debug', 'test']"
-		);
-		expect(hasLocalRooModes).toBe(true);
-
-		// Check for mode-specific patterns (these will still be present in the local array)
-		const hasArchitect = initJsContent.includes('architect');
-		const hasAsk = initJsContent.includes('ask');
-		const hasBoomerang = initJsContent.includes('boomerang');
-		const hasCode = initJsContent.includes('code');
-		const hasDebug = initJsContent.includes('debug');
-		const hasTest = initJsContent.includes('test');
-
-		expect(hasArchitect).toBe(true);
-		expect(hasAsk).toBe(true);
-		expect(hasBoomerang).toBe(true);
-		expect(hasCode).toBe(true);
-		expect(hasDebug).toBe(true);
-		expect(hasTest).toBe(true);
->>>>>>> d73c8e17
+		// Also verify that the expected mode names are defined in the imported constant
+		// by checking that the import is from the correct file that contains all 6 modes
+		const profilesConstantsPath = path.join(process.cwd(), 'src', 'constants', 'profiles.js');
+		const profilesContent = fs.readFileSync(profilesConstantsPath, 'utf8');
+		
+		// Check that ROO_MODES is exported and contains all expected modes
+		expect(profilesContent.includes('export const ROO_MODES')).toBe(true);
+		const expectedModes = ['architect', 'ask', 'boomerang', 'code', 'debug', 'test'];
+		expectedModes.forEach(mode => {
+			expect(profilesContent.includes(`'${mode}'`)).toBe(true);
+		});
 	});
 
 	test('source Roo files exist in assets directory', () => {
