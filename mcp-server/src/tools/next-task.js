--- conflicted
+++ resolved
@@ -11,13 +11,8 @@
 } from './utils.js';
 import { nextTaskDirect } from '../core/task-master-core.js';
 import {
-<<<<<<< HEAD
-	findTasksPath,
-	findComplexityReportPath
-=======
 	resolveTasksPath,
 	resolveComplexityReportPath
->>>>>>> 668b22e6
 } from '../core/utils/path-utils.js';
 
 /**
@@ -45,20 +40,10 @@
 			try {
 				log.info(`Finding next task with args: ${JSON.stringify(args)}`);
 
-<<<<<<< HEAD
-				// Resolve the path to tasks.json
-				let tasksJsonPath;
-				try {
-					tasksJsonPath = findTasksPath(
-						{ projectRoot: args.projectRoot, file: args.file },
-						log
-					);
-=======
 				// Resolve the path to tasks.json using new path utilities
 				let tasksJsonPath;
 				try {
 					tasksJsonPath = resolveTasksPath(args, session);
->>>>>>> 668b22e6
 				} catch (error) {
 					log.error(`Error finding tasks.json: ${error.message}`);
 					return createErrorResponse(
@@ -69,17 +54,7 @@
 				// Resolve the path to complexity report (optional)
 				let complexityReportPath;
 				try {
-<<<<<<< HEAD
-					complexityReportPath = findComplexityReportPath(
-						{
-							projectRoot: args.projectRoot,
-							complexityReport: args.complexityReport
-						},
-						log
-					);
-=======
 					complexityReportPath = resolveComplexityReportPath(args, session);
->>>>>>> 668b22e6
 				} catch (error) {
 					log.error(`Error finding complexity report: ${error.message}`);
 					// This is optional, so we don't fail the operation
@@ -97,7 +72,6 @@
 				);
 
 				log.info(`Next task result: ${result.success ? 'found' : 'none'}`);
-<<<<<<< HEAD
 				return handleApiResult(
 					result,
 					log,
@@ -105,9 +79,6 @@
 					undefined,
 					args.projectRoot
 				);
-=======
-				return handleApiResult(result, log, 'Error finding next task');
->>>>>>> 668b22e6
 			} catch (error) {
 				log.error(`Error finding next task: ${error.message}`);
 				return createErrorResponse(error.message);
