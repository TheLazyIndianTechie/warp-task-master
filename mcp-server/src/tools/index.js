--- conflicted
+++ resolved
@@ -29,9 +29,6 @@
 import { registerInitializeProjectTool } from './initialize-project.js';
 import { registerModelsTool } from './models.js';
 import { registerMoveTaskTool } from './move-task.js';
-<<<<<<< HEAD
-import { registerRulesTool } from './rules.js';
-=======
 import { registerAddTagTool } from './add-tag.js';
 import { registerDeleteTagTool } from './delete-tag.js';
 import { registerListTagsTool } from './list-tags.js';
@@ -39,7 +36,7 @@
 import { registerRenameTagTool } from './rename-tag.js';
 import { registerCopyTagTool } from './copy-tag.js';
 import { registerResearchTool } from './research.js';
->>>>>>> 46d4f273
+import { registerRulesTool } from './rules.js';
 
 /**
  * Register all Task Master tools with the MCP server
