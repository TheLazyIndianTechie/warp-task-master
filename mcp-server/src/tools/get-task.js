--- conflicted
+++ resolved
@@ -49,20 +49,16 @@
 				.string()
 				.optional()
 				.describe("Filter subtasks by status (e.g., 'pending', 'done')"),
-<<<<<<< HEAD
-			file: z.string().optional().describe('Absolute path to the tasks file'),
+			file: z
+				.string()
+				.optional()
+				.describe('Path to the tasks file relative to project root'),
 			complexityReport: z
 				.string()
 				.optional()
 				.describe(
 					'Path to the complexity report file (relative to project root or absolute)'
 				),
-=======
-			file: z
-				.string()
-				.optional()
-				.describe('Path to the tasks file relative to project root'),
->>>>>>> 0a45f432
 			projectRoot: z
 				.string()
 				.optional()
@@ -93,9 +89,7 @@
 					);
 				}
 
-<<<<<<< HEAD
-				log.info(`Attempting to use tasks file path: ${tasksJsonPath}`);
-
+				// Call the direct function, passing the normalized projectRoot
 				// Resolve the path to complexity report
 				let complexityReportPath;
 				try {
@@ -112,17 +106,9 @@
 						tasksJsonPath: tasksJsonPath,
 						reportPath: complexityReportPath,
 						// Pass other relevant args
-						id: args.id,
-						status: args.status
-=======
-				// Call the direct function, passing the normalized projectRoot
-				const result = await showTaskDirect(
-					{
-						tasksJsonPath: tasksJsonPath,
 						id: id,
 						status: status,
 						projectRoot: projectRoot
->>>>>>> 0a45f432
 					},
 					log
 				);
