/**
 * Task Master
 * Copyright (c) 2025 Eyal Toledano, Ralph Khreish
 *
 * This software is licensed under the MIT License with Commons Clause.
 * You may use this software for any purpose, including commercial applications,
 * and modify and redistribute it freely, subject to the following restrictions:
 *
 * 1. You may not sell this software or offer it as a service.
 * 2. The origin of this software must not be misrepresented.
 * 3. Altered source versions must be plainly marked as such.
 *
 * For the full license text, see the LICENSE file in the root directory.
 */

import fs from 'fs';
import path from 'path';
import readline from 'readline';
import inquirer from 'inquirer';
import { fileURLToPath } from 'url';
import { dirname } from 'path';
import chalk from 'chalk';
import figlet from 'figlet';
import boxen from 'boxen';
import gradient from 'gradient-string';
import { isSilentMode } from './modules/utils.js';
import { RULE_PROFILES } from '../src/constants/profiles.js';
import {
	convertAllRulesToProfileRules,
	getRulesProfile
} from '../src/utils/rule-transformer.js';
import { runInteractiveProfilesSetup } from '../src/utils/profiles.js';
import { execSync } from 'child_process';
import {
	EXAMPLE_PRD_FILE,
	TASKMASTER_CONFIG_FILE,
	TASKMASTER_TEMPLATES_DIR,
	TASKMASTER_DIR,
	TASKMASTER_TASKS_DIR,
	TASKMASTER_DOCS_DIR,
	TASKMASTER_REPORTS_DIR,
	ENV_EXAMPLE_FILE,
	GITIGNORE_FILE
} from '../src/constants/paths.js';

const __filename = fileURLToPath(import.meta.url);
const __dirname = dirname(__filename);

// Define log levels
const LOG_LEVELS = {
	debug: 0,
	info: 1,
	warn: 2,
	error: 3,
	success: 4
};

// Determine log level from environment variable or default to 'info'
const LOG_LEVEL = process.env.TASKMASTER_LOG_LEVEL
	? LOG_LEVELS[process.env.TASKMASTER_LOG_LEVEL.toLowerCase()]
	: LOG_LEVELS.info; // Default to info

// Create a color gradient for the banner
const coolGradient = gradient(['#00b4d8', '#0077b6', '#03045e']);
const warmGradient = gradient(['#fb8b24', '#e36414', '#9a031e']);

// Display a fancy banner
function displayBanner() {
	if (isSilentMode()) return;

	console.clear();
	const bannerText = figlet.textSync('Task Master AI', {
		font: 'Standard',
		horizontalLayout: 'default',
		verticalLayout: 'default'
	});

	console.log(coolGradient(bannerText));

	// Add creator credit line below the banner
	console.log(
		chalk.dim('by ') + chalk.cyan.underline('https://x.com/eyaltoledano')
	);

	console.log(
		boxen(chalk.white(`${chalk.bold('Initializing')} your new project`), {
			padding: 1,
			margin: { top: 0, bottom: 1 },
			borderStyle: 'round',
			borderColor: 'cyan'
		})
	);
}

// Logging function with icons and colors
function log(level, ...args) {
	const icons = {
		debug: chalk.gray('🔍'),
		info: chalk.blue('ℹ️'),
		warn: chalk.yellow('⚠️'),
		error: chalk.red('❌'),
		success: chalk.green('✅')
	};

	if (LOG_LEVELS[level] >= LOG_LEVEL) {
		const icon = icons[level] || '';

		// Only output to console if not in silent mode
		if (!isSilentMode()) {
			if (level === 'error') {
				console.error(icon, chalk.red(...args));
			} else if (level === 'warn') {
				console.warn(icon, chalk.yellow(...args));
			} else if (level === 'success') {
				console.log(icon, chalk.green(...args));
			} else if (level === 'info') {
				console.log(icon, chalk.blue(...args));
			} else {
				console.log(icon, ...args);
			}
		}
	}

	// Write to debug log if DEBUG=true
	if (process.env.DEBUG === 'true') {
		const logMessage = `[${level.toUpperCase()}] ${args.join(' ')}\n`;
		fs.appendFileSync('init-debug.log', logMessage);
	}
}

// Function to create directory if it doesn't exist
function ensureDirectoryExists(dirPath) {
	if (!fs.existsSync(dirPath)) {
		fs.mkdirSync(dirPath, { recursive: true });
		log('info', `Created directory: ${dirPath}`);
	}
}

// Function to add shell aliases to the user's shell configuration
function addShellAliases() {
	const homeDir = process.env.HOME || process.env.USERPROFILE;
	let shellConfigFile;

	// Determine which shell config file to use
	if (process.env.SHELL?.includes('zsh')) {
		shellConfigFile = path.join(homeDir, '.zshrc');
	} else if (process.env.SHELL?.includes('bash')) {
		shellConfigFile = path.join(homeDir, '.bashrc');
	} else {
		log('warn', 'Could not determine shell type. Aliases not added.');
		return false;
	}

	try {
		// Check if file exists
		if (!fs.existsSync(shellConfigFile)) {
			log(
				'warn',
				`Shell config file ${shellConfigFile} not found. Aliases not added.`
			);
			return false;
		}

		// Check if aliases already exist
		const configContent = fs.readFileSync(shellConfigFile, 'utf8');
		if (configContent.includes("alias tm='task-master'")) {
			log('info', 'Task Master aliases already exist in shell config.');
			return true;
		}

		// Add aliases to the shell config file
		const aliasBlock = `
# Task Master aliases added on ${new Date().toLocaleDateString()}
alias tm='task-master'
alias taskmaster='task-master'
`;

		fs.appendFileSync(shellConfigFile, aliasBlock);
		log('success', `Added Task Master aliases to ${shellConfigFile}`);
		log(
			'info',
			`To use the aliases in your current terminal, run: source ${shellConfigFile}`
		);

		return true;
	} catch (error) {
		log('error', `Failed to add aliases: ${error.message}`);
		return false;
	}
}

// Function to copy a file from the package to the target directory
function copyTemplateFile(templateName, targetPath, replacements = {}) {
	// Get the file content from the appropriate source directory
	let sourcePath;

	// Map template names to their actual source paths
	switch (templateName) {
		case 'dev_workflow.mdc':
			sourcePath = path.join(
				__dirname,
				'..',
				'.cursor',
				'rules',
				'dev_workflow.mdc'
			);
			break;
		case 'taskmaster.mdc':
			sourcePath = path.join(
				__dirname,
				'..',
				'.cursor',
				'rules',
				'taskmaster.mdc'
			);
			break;
		case 'cursor_rules.mdc':
			sourcePath = path.join(
				__dirname,
				'..',
				'.cursor',
				'rules',
				'cursor_rules.mdc'
			);
			break;
		case 'self_improve.mdc':
			sourcePath = path.join(
				__dirname,
				'..',
				'.cursor',
				'rules',
				'self_improve.mdc'
			);
			break;
<<<<<<< HEAD

=======
			// case 'README-task-master.md':
			// 	sourcePath = path.join(__dirname, '..', 'README-task-master.md');
			break;
		case 'windsurfrules':
			sourcePath = path.join(__dirname, '..', 'assets', '.windsurfrules');
			break;
		case '.roomodes':
			sourcePath = path.join(__dirname, '..', 'assets', 'roocode', '.roomodes');
			break;
		case 'architect-rules':
		case 'ask-rules':
		case 'boomerang-rules':
		case 'code-rules':
		case 'debug-rules':
		case 'test-rules': {
			// Extract the mode name from the template name (e.g., 'architect' from 'architect-rules')
			const mode = templateName.split('-')[0];
			sourcePath = path.join(
				__dirname,
				'..',
				'assets',
				'roocode',
				'.roo',
				`rules-${mode}`,
				templateName
			);
			break;
		}
>>>>>>> d73c8e17
		default:
			// For other files like env.example, gitignore, etc. that don't have direct equivalents
			sourcePath = path.join(__dirname, '..', 'assets', templateName);
	}

	// Check if the source file exists
	if (!fs.existsSync(sourcePath)) {
		// Fall back to templates directory for files that might not have been moved yet
		sourcePath = path.join(__dirname, '..', 'assets', templateName);
		if (!fs.existsSync(sourcePath)) {
			log('error', `Source file not found: ${sourcePath}`);
			return;
		}
	}

	let content = fs.readFileSync(sourcePath, 'utf8');

	// Replace placeholders with actual values
	Object.entries(replacements).forEach(([key, value]) => {
		const regex = new RegExp(`\\{\\{${key}\\}\\}`, 'g');
		content = content.replace(regex, value);
	});

	// Handle special files that should be merged instead of overwritten
	if (fs.existsSync(targetPath)) {
		const filename = path.basename(targetPath);

		// Handle .gitignore - append lines that don't exist
		if (filename === '.gitignore') {
			log('info', `${targetPath} already exists, merging content...`);
			const existingContent = fs.readFileSync(targetPath, 'utf8');
			const existingLines = new Set(
				existingContent.split('\n').map((line) => line.trim())
			);
			const newLines = content
				.split('\n')
				.filter((line) => !existingLines.has(line.trim()));

			if (newLines.length > 0) {
				// Add a comment to separate the original content from our additions
				const updatedContent = `${existingContent.trim()}\n\n# Added by Task Master AI\n${newLines.join('\n')}`;
				fs.writeFileSync(targetPath, updatedContent);
				log('success', `Updated ${targetPath} with additional entries`);
			} else {
				log('info', `No new content to add to ${targetPath}`);
			}
			return;
		}

<<<<<<< HEAD
=======
		// Handle .windsurfrules - append the entire content
		if (filename === '.windsurfrules') {
			log(
				'info',
				`${targetPath} already exists, appending content instead of overwriting...`
			);
			const existingContent = fs.readFileSync(targetPath, 'utf8');

			// Add a separator comment before appending our content
			const updatedContent = `${existingContent.trim()}\n\n# Added by Task Master - Development Workflow Rules\n\n${content}`;
			fs.writeFileSync(targetPath, updatedContent);
			log('success', `Updated ${targetPath} with additional rules`);
			return;
		}

>>>>>>> d73c8e17
		// Handle README.md - offer to preserve or create a different file
		if (filename === 'README-task-master.md') {
			log('info', `${targetPath} already exists`);
			// Create a separate README file specifically for this project
			const taskMasterReadmePath = path.join(
				path.dirname(targetPath),
				'README-task-master.md'
			);
			fs.writeFileSync(taskMasterReadmePath, content);
			log(
				'success',
				`Created ${taskMasterReadmePath} (preserved original README-task-master.md)`
			);
			return;
		}

		// For other files, warn and prompt before overwriting
		log('warn', `${targetPath} already exists, skipping.`);
		return;
	}

	// If the file doesn't exist, create it normally
	fs.writeFileSync(targetPath, content);
	log('info', `Created file: ${targetPath}`);
}

// Main function to initialize a new project
async function initializeProject(options = {}) {
	// Only display banner if not in silent mode
	if (!isSilentMode()) {
		displayBanner();
	}

	const skipPrompts = options.yes || (options.name && options.description);
	let selectedRuleProfiles =
		options.rules && Array.isArray(options.rules) && options.rules.length > 0
			? options.rules
			: RULE_PROFILES; // Default to all profiles

	if (skipPrompts) {
		if (!isSilentMode()) {
			console.log('SKIPPING PROMPTS - Using defaults or provided values');
		}

		const dryRun = options.dryRun || false;
		const addAliases = options.aliases || false;

		if (dryRun) {
			log('info', 'DRY RUN MODE: No files will be modified');
			log('info', 'Would initialize Task Master project');
			log('info', 'Would create/update necessary project files');
			if (addAliases) {
				log('info', 'Would add shell aliases for task-master');
			}
			return {
				dryRun: true
			};
		}

<<<<<<< HEAD
		try {
			createProjectStructure(addAliases, dryRun, selectedRuleProfiles);
		} catch (error) {
			log('error', `Error during initialization process: ${error.message}`);
			process.exit(1);
		}
=======
		createProjectStructure(addAliases, dryRun, options);
>>>>>>> d73c8e17
	} else {
		// Interactive logic
		log('info', 'Required options not provided, proceeding with prompts.');

		try {
			const rl = readline.createInterface({
				input: process.stdin,
				output: process.stdout
			});
			// Only prompt for shell aliases
			const addAliasesInput = await promptQuestion(
				rl,
				chalk.cyan(
					'Add shell aliases for task-master? This lets you type "tm" instead of "task-master" (Y/n): '
				)
			);
			const addAliasesPrompted = addAliasesInput.trim().toLowerCase() !== 'n';

			// Confirm settings...
			console.log('\nTask Master Project settings:');
			console.log(
				chalk.blue(
					'Add shell aliases (so you can use "tm" instead of "task-master"):'
				),
				chalk.white(addAliasesPrompted ? 'Yes' : 'No')
			);

			const confirmInput = await promptQuestion(
				rl,
				chalk.yellow('\nDo you want to continue with these settings? (Y/n): ')
			);
			const shouldContinue = confirmInput.trim().toLowerCase() !== 'n';
			rl.close();

			if (!shouldContinue) {
				log('info', 'Project initialization cancelled by user');
				process.exit(0);
				return;
			}

			// Only run interactive rules if rules flag not provided via command line
			if (options.rulesExplicitlyProvided) {
				log(
					'info',
					`Using rule profiles provided via command line: ${selectedRuleProfiles.join(', ')}`
				);
			} else {
				selectedRuleProfiles = await runInteractiveProfilesSetup();
			}

			const dryRun = options.dryRun || false;

			if (dryRun) {
				log('info', 'DRY RUN MODE: No files will be modified');
				log('info', 'Would initialize Task Master project');
				log('info', 'Would create/update necessary project files');
				if (addAliasesPrompted) {
					log('info', 'Would add shell aliases for task-master');
				}
				return {
					dryRun: true
				};
			}

			// Create structure using only necessary values
<<<<<<< HEAD
			createProjectStructure(addAliasesPrompted, dryRun, selectedRuleProfiles);
=======
			createProjectStructure(addAliasesPrompted, dryRun, options);
>>>>>>> d73c8e17
		} catch (error) {
			rl.close();
			log('error', `Error during initialization process: ${error.message}`);
			process.exit(1);
		}
	}
}

// Helper function to promisify readline question
function promptQuestion(rl, question) {
	return new Promise((resolve) => {
		rl.question(question, (answer) => {
			resolve(answer);
		});
	});
}

// Function to create the project structure
<<<<<<< HEAD
function createProjectStructure(
	addAliases,
	dryRun,
	selectedRuleProfiles = RULE_PROFILES // Default to all rule profiles
) {
=======
function createProjectStructure(addAliases, dryRun, options) {
>>>>>>> d73c8e17
	const targetDir = process.cwd();
	log('info', `Initializing project in ${targetDir}`);

	// Define Roo modes locally (external integration, not part of core Task Master)
	const ROO_MODES = ['architect', 'ask', 'boomerang', 'code', 'debug', 'test'];

	// Create directories
<<<<<<< HEAD
	ensureDirectoryExists(path.join(targetDir, 'scripts'));
	ensureDirectoryExists(path.join(targetDir, 'tasks'));
=======
	ensureDirectoryExists(path.join(targetDir, '.cursor/rules'));

	// Create Roo directories
	ensureDirectoryExists(path.join(targetDir, '.roo'));
	ensureDirectoryExists(path.join(targetDir, '.roo/rules'));
	for (const mode of ROO_MODES) {
		ensureDirectoryExists(path.join(targetDir, '.roo', `rules-${mode}`));
	}

	// Create NEW .taskmaster directory structure (using constants)
	ensureDirectoryExists(path.join(targetDir, TASKMASTER_DIR));
	ensureDirectoryExists(path.join(targetDir, TASKMASTER_TASKS_DIR));
	ensureDirectoryExists(path.join(targetDir, TASKMASTER_DOCS_DIR));
	ensureDirectoryExists(path.join(targetDir, TASKMASTER_REPORTS_DIR));
	ensureDirectoryExists(path.join(targetDir, TASKMASTER_TEMPLATES_DIR));
>>>>>>> d73c8e17

	// Copy template files with replacements
	const replacements = {
		year: new Date().getFullYear()
	};

	// Helper function to create rule profiles
	function _processSingleProfile(profileName) {
		const profile = getRulesProfile(profileName);
		if (profile) {
			convertAllRulesToProfileRules(targetDir, profile);
			// Also triggers MCP config setup (if applicable)
		} else {
			log('warn', `Unknown rule profile: ${profileName}`);
		}
	}

	// Copy .env.example
	copyTemplateFile(
		'env.example',
		path.join(targetDir, ENV_EXAMPLE_FILE),
		replacements
	);

	// Copy config.json with project name to NEW location
	copyTemplateFile(
		'config.json',
		path.join(targetDir, TASKMASTER_CONFIG_FILE),
		{
			...replacements
		}
	);

	// Copy .gitignore
	copyTemplateFile('gitignore', path.join(targetDir, GITIGNORE_FILE));

<<<<<<< HEAD
	// Copy example_prd.txt
	copyTemplateFile(
		'example_prd.txt',
		path.join(targetDir, 'scripts', 'example_prd.txt')
	);

=======
	// Copy dev_workflow.mdc
	copyTemplateFile(
		'dev_workflow.mdc',
		path.join(targetDir, '.cursor/rules/dev_workflow.mdc')
	);

	// Copy taskmaster.mdc
	copyTemplateFile(
		'taskmaster.mdc',
		path.join(targetDir, '.cursor/rules/taskmaster.mdc')
	);

	// Copy cursor_rules.mdc
	copyTemplateFile(
		'cursor_rules.mdc',
		path.join(targetDir, '.cursor/rules/cursor_rules.mdc')
	);

	// Copy self_improve.mdc
	copyTemplateFile(
		'self_improve.mdc',
		path.join(targetDir, '.cursor/rules/self_improve.mdc')
	);

	// Generate Roo rules from Cursor rules
	log('info', 'Generating Roo rules from Cursor rules...');
	convertAllCursorRulesToRooRules(targetDir);

	// Copy .windsurfrules
	copyTemplateFile('windsurfrules', path.join(targetDir, '.windsurfrules'));

	// Copy .roomodes for Roo Code integration
	copyTemplateFile('.roomodes', path.join(targetDir, '.roomodes'));

	// Copy Roo rule files for each mode
	for (const mode of ROO_MODES) {
		copyTemplateFile(
			`${mode}-rules`,
			path.join(targetDir, '.roo', `rules-${mode}`, `${mode}-rules`)
		);
	}

	// Copy example_prd.txt to NEW location
	copyTemplateFile('example_prd.txt', path.join(targetDir, EXAMPLE_PRD_FILE));

>>>>>>> d73c8e17
	// Initialize git repository if git is available
	try {
		if (!fs.existsSync(path.join(targetDir, '.git'))) {
			log('info', 'Initializing git repository...');
			execSync('git init', { stdio: 'ignore' });
			log('success', 'Git repository initialized');
		}
	} catch (error) {
		log('warn', 'Git not available, skipping repository initialization');
	}

	// Generate profile rules from assets/rules
	log('info', 'Generating profile rules from assets/rules...');
	for (const profileName of selectedRuleProfiles) {
		_processSingleProfile(profileName);
	}

	// Add shell aliases if requested
	if (addAliases) {
		addShellAliases();
	}

	// Run npm install automatically
	const npmInstallOptions = {
		cwd: targetDir,
		// Default to inherit for interactive CLI, change if silent
		stdio: 'inherit'
	};

	if (isSilentMode()) {
		// If silent (MCP mode), suppress npm install output
		npmInstallOptions.stdio = 'ignore';
		log('info', 'Running npm install silently...'); // Log our own message
	} else {
		// Interactive mode, show the boxen message
		console.log(
			boxen(chalk.cyan('Installing dependencies...'), {
				padding: 0.5,
				margin: 0.5,
				borderStyle: 'round',
				borderColor: 'blue'
			})
		);
	}

	// === Add Model Configuration Step ===
	if (!isSilentMode() && !dryRun && !options?.yes) {
		console.log(
			boxen(chalk.cyan('Configuring AI Models...'), {
				padding: 0.5,
				margin: { top: 1, bottom: 0.5 },
				borderStyle: 'round',
				borderColor: 'blue'
			})
		);
		log(
			'info',
			'Running interactive model setup. Please select your preferred AI models.'
		);
		try {
			execSync('npx task-master models --setup', {
				stdio: 'inherit',
				cwd: targetDir
			});
			log('success', 'AI Models configured.');
		} catch (error) {
			log('error', 'Failed to configure AI models:', error.message);
			log('warn', 'You may need to run "task-master models --setup" manually.');
		}
	} else if (isSilentMode() && !dryRun) {
		log('info', 'Skipping interactive model setup in silent (MCP) mode.');
		log(
			'warn',
			'Please configure AI models using "task-master models --set-..." or the "models" MCP tool.'
		);
	} else if (dryRun) {
		log('info', 'DRY RUN: Skipping interactive model setup.');
	} else if (options?.yes) {
		log('info', 'Skipping interactive model setup due to --yes flag.');
		log(
			'info',
			'Default AI models will be used. You can configure different models later using "task-master models --setup" or "task-master models --set-..." commands.'
		);
	}
	// ====================================

	// Display success message
	if (!isSilentMode()) {
		console.log(
			boxen(
				`${warmGradient.multiline(
					figlet.textSync('Success!', { font: 'Standard' })
				)}\n${chalk.green('Project initialized successfully!')}`,
				{
					padding: 1,
					margin: 1,
					borderStyle: 'double',
					borderColor: 'green'
				}
			)
		);
	}

	// Display next steps in a nice box
	if (!isSilentMode()) {
		console.log(
			boxen(
				`${chalk.cyan.bold('Things you should do next:')}\n\n${chalk.white('1. ')}${chalk.yellow(
					'Configure AI models (if needed) and add API keys to `.env`'
				)}\n${chalk.white('   ├─ ')}${chalk.dim('Models: Use `task-master models` commands')}\n${chalk.white('   └─ ')}${chalk.dim(
					'Keys: Add provider API keys to .env (or inside the MCP config file i.e. .cursor/mcp.json)'
				)}\n${chalk.white('2. ')}${chalk.yellow(
					'Discuss your idea with AI and ask for a PRD using example_prd.txt, and save it to scripts/PRD.txt'
				)}\n${chalk.white('3. ')}${chalk.yellow(
					'Ask Cursor Agent (or run CLI) to parse your PRD and generate initial tasks:'
				)}\n${chalk.white('   └─ ')}${chalk.dim('MCP Tool: ')}${chalk.cyan('parse_prd')}${chalk.dim(' | CLI: ')}${chalk.cyan('task-master parse-prd scripts/prd.txt')}\n${chalk.white('4. ')}${chalk.yellow(
					'Ask Cursor to analyze the complexity of the tasks in your PRD using research'
				)}\n${chalk.white('   └─ ')}${chalk.dim('MCP Tool: ')}${chalk.cyan('analyze_project_complexity')}${chalk.dim(' | CLI: ')}${chalk.cyan('task-master analyze-complexity')}\n${chalk.white('5. ')}${chalk.yellow(
					'Ask Cursor to expand all of your tasks using the complexity analysis'
				)}\n${chalk.white('6. ')}${chalk.yellow('Ask Cursor to begin working on the next task')}\n${chalk.white('7. ')}${chalk.yellow(
					'Add new tasks anytime using the add-task command or MCP tool'
				)}\n${chalk.white('8. ')}${chalk.yellow(
					'Ask Cursor to set the status of one or many tasks/subtasks at a time. Use the task id from the task lists.'
				)}\n${chalk.white('9. ')}${chalk.yellow(
					'Ask Cursor to update all tasks from a specific task id based on new learnings or pivots in your project.'
				)}\n${chalk.white('10. ')}${chalk.green.bold('Ship it!')}\n\n${chalk.dim(
					'* Review the README.md file to learn how to use other commands via Cursor Agent.'
				)}\n${chalk.dim(
					'* Use the task-master command without arguments to see all available commands.'
				)}`,
				{
					padding: 1,
					margin: 1,
					borderStyle: 'round',
					borderColor: 'yellow',
					title: 'Getting Started',
					titleAlignment: 'center'
				}
			)
		);
	}
}

// Ensure necessary functions are exported
export { initializeProject, log };<|MERGE_RESOLUTION|>--- conflicted
+++ resolved
@@ -196,74 +196,9 @@
 
 	// Map template names to their actual source paths
 	switch (templateName) {
-		case 'dev_workflow.mdc':
-			sourcePath = path.join(
-				__dirname,
-				'..',
-				'.cursor',
-				'rules',
-				'dev_workflow.mdc'
-			);
-			break;
-		case 'taskmaster.mdc':
-			sourcePath = path.join(
-				__dirname,
-				'..',
-				'.cursor',
-				'rules',
-				'taskmaster.mdc'
-			);
-			break;
-		case 'cursor_rules.mdc':
-			sourcePath = path.join(
-				__dirname,
-				'..',
-				'.cursor',
-				'rules',
-				'cursor_rules.mdc'
-			);
-			break;
-		case 'self_improve.mdc':
-			sourcePath = path.join(
-				__dirname,
-				'..',
-				'.cursor',
-				'rules',
-				'self_improve.mdc'
-			);
-			break;
-<<<<<<< HEAD
-
-=======
-			// case 'README-task-master.md':
-			// 	sourcePath = path.join(__dirname, '..', 'README-task-master.md');
-			break;
-		case 'windsurfrules':
-			sourcePath = path.join(__dirname, '..', 'assets', '.windsurfrules');
-			break;
-		case '.roomodes':
-			sourcePath = path.join(__dirname, '..', 'assets', 'roocode', '.roomodes');
-			break;
-		case 'architect-rules':
-		case 'ask-rules':
-		case 'boomerang-rules':
-		case 'code-rules':
-		case 'debug-rules':
-		case 'test-rules': {
-			// Extract the mode name from the template name (e.g., 'architect' from 'architect-rules')
-			const mode = templateName.split('-')[0];
-			sourcePath = path.join(
-				__dirname,
-				'..',
-				'assets',
-				'roocode',
-				'.roo',
-				`rules-${mode}`,
-				templateName
-			);
-			break;
-		}
->>>>>>> d73c8e17
+		// case 'README-task-master.md':
+		// 	sourcePath = path.join(__dirname, '..', 'README-task-master.md');
+		// 	break;
 		default:
 			// For other files like env.example, gitignore, etc. that don't have direct equivalents
 			sourcePath = path.join(__dirname, '..', 'assets', templateName);
@@ -313,24 +248,6 @@
 			return;
 		}
 
-<<<<<<< HEAD
-=======
-		// Handle .windsurfrules - append the entire content
-		if (filename === '.windsurfrules') {
-			log(
-				'info',
-				`${targetPath} already exists, appending content instead of overwriting...`
-			);
-			const existingContent = fs.readFileSync(targetPath, 'utf8');
-
-			// Add a separator comment before appending our content
-			const updatedContent = `${existingContent.trim()}\n\n# Added by Task Master - Development Workflow Rules\n\n${content}`;
-			fs.writeFileSync(targetPath, updatedContent);
-			log('success', `Updated ${targetPath} with additional rules`);
-			return;
-		}
-
->>>>>>> d73c8e17
 		// Handle README.md - offer to preserve or create a different file
 		if (filename === 'README-task-master.md') {
 			log('info', `${targetPath} already exists`);
@@ -390,16 +307,7 @@
 			};
 		}
 
-<<<<<<< HEAD
-		try {
-			createProjectStructure(addAliases, dryRun, selectedRuleProfiles);
-		} catch (error) {
-			log('error', `Error during initialization process: ${error.message}`);
-			process.exit(1);
-		}
-=======
-		createProjectStructure(addAliases, dryRun, options);
->>>>>>> d73c8e17
+		createProjectStructure(addAliases, dryRun, options, selectedRuleProfiles);
 	} else {
 		// Interactive logic
 		log('info', 'Required options not provided, proceeding with prompts.');
@@ -465,11 +373,12 @@
 			}
 
 			// Create structure using only necessary values
-<<<<<<< HEAD
-			createProjectStructure(addAliasesPrompted, dryRun, selectedRuleProfiles);
-=======
-			createProjectStructure(addAliasesPrompted, dryRun, options);
->>>>>>> d73c8e17
+			createProjectStructure(
+				addAliasesPrompted,
+				dryRun,
+				options,
+				selectedRuleProfiles
+			);
 		} catch (error) {
 			rl.close();
 			log('error', `Error during initialization process: ${error.message}`);
@@ -488,34 +397,14 @@
 }
 
 // Function to create the project structure
-<<<<<<< HEAD
 function createProjectStructure(
 	addAliases,
 	dryRun,
+	options,
 	selectedRuleProfiles = RULE_PROFILES // Default to all rule profiles
 ) {
-=======
-function createProjectStructure(addAliases, dryRun, options) {
->>>>>>> d73c8e17
 	const targetDir = process.cwd();
 	log('info', `Initializing project in ${targetDir}`);
-
-	// Define Roo modes locally (external integration, not part of core Task Master)
-	const ROO_MODES = ['architect', 'ask', 'boomerang', 'code', 'debug', 'test'];
-
-	// Create directories
-<<<<<<< HEAD
-	ensureDirectoryExists(path.join(targetDir, 'scripts'));
-	ensureDirectoryExists(path.join(targetDir, 'tasks'));
-=======
-	ensureDirectoryExists(path.join(targetDir, '.cursor/rules'));
-
-	// Create Roo directories
-	ensureDirectoryExists(path.join(targetDir, '.roo'));
-	ensureDirectoryExists(path.join(targetDir, '.roo/rules'));
-	for (const mode of ROO_MODES) {
-		ensureDirectoryExists(path.join(targetDir, '.roo', `rules-${mode}`));
-	}
 
 	// Create NEW .taskmaster directory structure (using constants)
 	ensureDirectoryExists(path.join(targetDir, TASKMASTER_DIR));
@@ -523,7 +412,6 @@
 	ensureDirectoryExists(path.join(targetDir, TASKMASTER_DOCS_DIR));
 	ensureDirectoryExists(path.join(targetDir, TASKMASTER_REPORTS_DIR));
 	ensureDirectoryExists(path.join(targetDir, TASKMASTER_TEMPLATES_DIR));
->>>>>>> d73c8e17
 
 	// Copy template files with replacements
 	const replacements = {
@@ -560,60 +448,9 @@
 	// Copy .gitignore
 	copyTemplateFile('gitignore', path.join(targetDir, GITIGNORE_FILE));
 
-<<<<<<< HEAD
-	// Copy example_prd.txt
-	copyTemplateFile(
-		'example_prd.txt',
-		path.join(targetDir, 'scripts', 'example_prd.txt')
-	);
-
-=======
-	// Copy dev_workflow.mdc
-	copyTemplateFile(
-		'dev_workflow.mdc',
-		path.join(targetDir, '.cursor/rules/dev_workflow.mdc')
-	);
-
-	// Copy taskmaster.mdc
-	copyTemplateFile(
-		'taskmaster.mdc',
-		path.join(targetDir, '.cursor/rules/taskmaster.mdc')
-	);
-
-	// Copy cursor_rules.mdc
-	copyTemplateFile(
-		'cursor_rules.mdc',
-		path.join(targetDir, '.cursor/rules/cursor_rules.mdc')
-	);
-
-	// Copy self_improve.mdc
-	copyTemplateFile(
-		'self_improve.mdc',
-		path.join(targetDir, '.cursor/rules/self_improve.mdc')
-	);
-
-	// Generate Roo rules from Cursor rules
-	log('info', 'Generating Roo rules from Cursor rules...');
-	convertAllCursorRulesToRooRules(targetDir);
-
-	// Copy .windsurfrules
-	copyTemplateFile('windsurfrules', path.join(targetDir, '.windsurfrules'));
-
-	// Copy .roomodes for Roo Code integration
-	copyTemplateFile('.roomodes', path.join(targetDir, '.roomodes'));
-
-	// Copy Roo rule files for each mode
-	for (const mode of ROO_MODES) {
-		copyTemplateFile(
-			`${mode}-rules`,
-			path.join(targetDir, '.roo', `rules-${mode}`, `${mode}-rules`)
-		);
-	}
-
 	// Copy example_prd.txt to NEW location
 	copyTemplateFile('example_prd.txt', path.join(targetDir, EXAMPLE_PRD_FILE));
 
->>>>>>> d73c8e17
 	// Initialize git repository if git is available
 	try {
 		if (!fs.existsSync(path.join(targetDir, '.git'))) {
