/**
 * Task Master
 * Copyright (c) 2025 Eyal Toledano, Ralph Khreish
 *
 * This software is licensed under the MIT License with Commons Clause.
 * You may use this software for any purpose, including commercial applications,
 * and modify and redistribute it freely, subject to the following restrictions:
 *
 * 1. You may not sell this software or offer it as a service.
 * 2. The origin of this software must not be misrepresented.
 * 3. Altered source versions must be plainly marked as such.
 *
 * For the full license text, see the LICENSE file in the root directory.
 */

import fs from 'fs';
import path from 'path';
import readline from 'readline';
import inquirer from 'inquirer';
import { fileURLToPath } from 'url';
import { dirname } from 'path';
import chalk from 'chalk';
import figlet from 'figlet';
import boxen from 'boxen';
import gradient from 'gradient-string';
import { isSilentMode } from './modules/utils.js';
<<<<<<< HEAD
import { convertAllRulesToBrandRules } from './modules/rule-transformer.js';
=======
import { convertAllCursorRulesToRooRules } from './modules/rule-transformer.js';
>>>>>>> 0527c363
import { execSync } from 'child_process';

const __filename = fileURLToPath(import.meta.url);
const __dirname = dirname(__filename);

// Define log levels
const LOG_LEVELS = {
	debug: 0,
	info: 1,
	warn: 2,
	error: 3,
	success: 4
};

// Get log level from environment or default to info
const LOG_LEVEL = process.env.LOG_LEVEL
	? LOG_LEVELS[process.env.LOG_LEVEL.toLowerCase()]
	: LOG_LEVELS.info;

// Create a color gradient for the banner
const coolGradient = gradient(['#00b4d8', '#0077b6', '#03045e']);
const warmGradient = gradient(['#fb8b24', '#e36414', '#9a031e']);

// Display a fancy banner
function displayBanner() {
	if (isSilentMode()) return;

	console.clear();
	const bannerText = figlet.textSync('Task Master AI', {
		font: 'Standard',
		horizontalLayout: 'default',
		verticalLayout: 'default'
	});

	console.log(coolGradient(bannerText));

	// Add creator credit line below the banner
	console.log(
		chalk.dim('by ') + chalk.cyan.underline('https://x.com/eyaltoledano')
	);

	console.log(
		boxen(chalk.white(`${chalk.bold('Initializing')} your new project`), {
			padding: 1,
			margin: { top: 0, bottom: 1 },
			borderStyle: 'round',
			borderColor: 'cyan'
		})
	);
}

// Logging function with icons and colors
function log(level, ...args) {
	const icons = {
		debug: chalk.gray('🔍'),
		info: chalk.blue('ℹ️'),
		warn: chalk.yellow('⚠️'),
		error: chalk.red('❌'),
		success: chalk.green('✅')
	};

	if (LOG_LEVELS[level] >= LOG_LEVEL) {
		const icon = icons[level] || '';

		// Only output to console if not in silent mode
		if (!isSilentMode()) {
			if (level === 'error') {
				console.error(icon, chalk.red(...args));
			} else if (level === 'warn') {
				console.warn(icon, chalk.yellow(...args));
			} else if (level === 'success') {
				console.log(icon, chalk.green(...args));
			} else if (level === 'info') {
				console.log(icon, chalk.blue(...args));
			} else {
				console.log(icon, ...args);
			}
		}
	}

	// Write to debug log if DEBUG=true
	if (process.env.DEBUG === 'true') {
		const logMessage = `[${level.toUpperCase()}] ${args.join(' ')}\n`;
		fs.appendFileSync('init-debug.log', logMessage);
	}
}

// Function to create directory if it doesn't exist
function ensureDirectoryExists(dirPath) {
	if (!fs.existsSync(dirPath)) {
		fs.mkdirSync(dirPath, { recursive: true });
		log('info', `Created directory: ${dirPath}`);
	}
}

// Function to add shell aliases to the user's shell configuration
function addShellAliases() {
	const homeDir = process.env.HOME || process.env.USERPROFILE;
	let shellConfigFile;

	// Determine which shell config file to use
	if (process.env.SHELL?.includes('zsh')) {
		shellConfigFile = path.join(homeDir, '.zshrc');
	} else if (process.env.SHELL?.includes('bash')) {
		shellConfigFile = path.join(homeDir, '.bashrc');
	} else {
		log('warn', 'Could not determine shell type. Aliases not added.');
		return false;
	}

	try {
		// Check if file exists
		if (!fs.existsSync(shellConfigFile)) {
			log(
				'warn',
				`Shell config file ${shellConfigFile} not found. Aliases not added.`
			);
			return false;
		}

		// Check if aliases already exist
		const configContent = fs.readFileSync(shellConfigFile, 'utf8');
		if (configContent.includes("alias tm='task-master'")) {
			log('info', 'Task Master aliases already exist in shell config.');
			return true;
		}

		// Add aliases to the shell config file
		const aliasBlock = `
# Task Master aliases added on ${new Date().toLocaleDateString()}
alias tm='task-master'
alias taskmaster='task-master'
`;

		fs.appendFileSync(shellConfigFile, aliasBlock);
		log('success', `Added Task Master aliases to ${shellConfigFile}`);
		log(
			'info',
			'To use the aliases in your current terminal, run: source ' +
				shellConfigFile
		);

		return true;
	} catch (error) {
		log('error', `Failed to add aliases: ${error.message}`);
		return false;
	}
}

// Function to copy a file from the package to the target directory
function copyTemplateFile(templateName, targetPath, replacements = {}) {
	// Get the file content from the appropriate source directory
	let sourcePath;

	// Map template names to their actual source paths
	switch (templateName) {
		// case 'scripts_README.md':
		// 	sourcePath = path.join(__dirname, '..', 'assets', 'scripts_README.md');
		// 	break;
		case 'dev_workflow.mdc':
			sourcePath = path.join(
				__dirname,
				'..',
				'.cursor',
				'rules',
				'dev_workflow.mdc'
			);
			break;
		case 'taskmaster.mdc':
			sourcePath = path.join(
				__dirname,
				'..',
				'.cursor',
				'rules',
				'taskmaster.mdc'
			);
			break;
		case 'cursor_rules.mdc':
			sourcePath = path.join(
				__dirname,
				'..',
				'.cursor',
				'rules',
				'cursor_rules.mdc'
			);
			break;
		case 'self_improve.mdc':
			sourcePath = path.join(
				__dirname,
				'..',
				'.cursor',
				'rules',
				'self_improve.mdc'
			);
			break;
			// case 'README-task-master.md':
			// 	sourcePath = path.join(__dirname, '..', 'README-task-master.md');
			break;
<<<<<<< HEAD

=======
		case 'windsurfrules':
			sourcePath = path.join(__dirname, '..', 'assets', '.windsurfrules');
			break;
		case '.roomodes':
			sourcePath = path.join(__dirname, '..', 'assets', 'roocode', '.roomodes');
			break;
		case 'architect-rules':
		case 'ask-rules':
		case 'boomerang-rules':
		case 'code-rules':
		case 'debug-rules':
		case 'test-rules':
			// Extract the mode name from the template name (e.g., 'architect' from 'architect-rules')
			const mode = templateName.split('-')[0];
			sourcePath = path.join(
				__dirname,
				'..',
				'assets',
				'roocode',
				'.roo',
				`rules-${mode}`,
				templateName
			);
			break;
>>>>>>> 0527c363
		default:
			// For other files like env.example, gitignore, etc. that don't have direct equivalents
			sourcePath = path.join(__dirname, '..', 'assets', templateName);
	}

	// Check if the source file exists
	if (!fs.existsSync(sourcePath)) {
		// Fall back to templates directory for files that might not have been moved yet
		sourcePath = path.join(__dirname, '..', 'assets', templateName);
		if (!fs.existsSync(sourcePath)) {
			log('error', `Source file not found: ${sourcePath}`);
			return;
		}
	}

	let content = fs.readFileSync(sourcePath, 'utf8');

	// Replace placeholders with actual values
	Object.entries(replacements).forEach(([key, value]) => {
		const regex = new RegExp(`\\{\\{${key}\\}\\}`, 'g');
		content = content.replace(regex, value);
	});

	// Handle special files that should be merged instead of overwritten
	if (fs.existsSync(targetPath)) {
		const filename = path.basename(targetPath);

		// Handle .gitignore - append lines that don't exist
		if (filename === '.gitignore') {
			log('info', `${targetPath} already exists, merging content...`);
			const existingContent = fs.readFileSync(targetPath, 'utf8');
			const existingLines = new Set(
				existingContent.split('\n').map((line) => line.trim())
			);
			const newLines = content
				.split('\n')
				.filter((line) => !existingLines.has(line.trim()));

			if (newLines.length > 0) {
				// Add a comment to separate the original content from our additions
				const updatedContent =
					existingContent.trim() +
					'\n\n# Added by Claude Task Master\n' +
					newLines.join('\n');
				fs.writeFileSync(targetPath, updatedContent);
				log('success', `Updated ${targetPath} with additional entries`);
			} else {
				log('info', `No new content to add to ${targetPath}`);
			}
			return;
		}

<<<<<<< HEAD
=======
		// Handle .windsurfrules - append the entire content
		if (filename === '.windsurfrules') {
			log(
				'info',
				`${targetPath} already exists, appending content instead of overwriting...`
			);
			const existingContent = fs.readFileSync(targetPath, 'utf8');

			// Add a separator comment before appending our content
			const updatedContent =
				existingContent.trim() +
				'\n\n# Added by Task Master - Development Workflow Rules\n\n' +
				content;
			fs.writeFileSync(targetPath, updatedContent);
			log('success', `Updated ${targetPath} with additional rules`);
			return;
		}

>>>>>>> 0527c363
		// Handle README.md - offer to preserve or create a different file
		if (filename === 'README-task-master.md') {
			log('info', `${targetPath} already exists`);
			// Create a separate README file specifically for this project
			const taskMasterReadmePath = path.join(
				path.dirname(targetPath),
				'README-task-master.md'
			);
			fs.writeFileSync(taskMasterReadmePath, content);
			log(
				'success',
				`Created ${taskMasterReadmePath} (preserved original README-task-master.md)`
			);
			return;
		}

		// For other files, warn and prompt before overwriting
		log('warn', `${targetPath} already exists, skipping.`);
		return;
	}

	// If the file doesn't exist, create it normally
	fs.writeFileSync(targetPath, content);
	log('info', `Created file: ${targetPath}`);
}

// Main function to initialize a new project (No longer needs isInteractive logic)
async function initializeProject(options = {}) {
	// Receives options as argument
	// Only display banner if not in silent mode
	if (!isSilentMode()) {
		displayBanner();
	}

	// Debug logging only if not in silent mode
	// if (!isSilentMode()) {
	// 	console.log('===== DEBUG: INITIALIZE PROJECT OPTIONS RECEIVED =====');
	// 	console.log('Full options object:', JSON.stringify(options));
	// 	console.log('options.yes:', options.yes);
	// 	console.log('==================================================');
	// }

	const skipPrompts = options.yes || (options.name && options.description);
<<<<<<< HEAD
	let selectedBrandRules =
		options.rules && Array.isArray(options.rules) && options.rules.length > 0
			? options.rules
			: ['cursor'];
=======
>>>>>>> 0527c363

	// if (!isSilentMode()) {
	// 	console.log('Skip prompts determined:', skipPrompts);
	// }

	if (skipPrompts) {
<<<<<<< HEAD
		// Use selectedBrandRules from options or default

=======
>>>>>>> 0527c363
		if (!isSilentMode()) {
			console.log('SKIPPING PROMPTS - Using defaults or provided values');
		}

		// Use provided options or defaults
		const projectName = options.name || 'task-master-project';
		const projectDescription =
			options.description || 'A project managed with Task Master AI';
		const projectVersion = options.version || '0.1.0';
		const authorName = options.author || 'Vibe coder';
		const dryRun = options.dryRun || false;
		const addAliases = options.aliases || false;

		if (dryRun) {
			log('info', 'DRY RUN MODE: No files will be modified');
			log('info', 'Would initialize Task Master project');
			log('info', 'Would create/update necessary project files');
			if (addAliases) {
				log('info', 'Would add shell aliases for task-master');
			}
			return {
				dryRun: true
			};
		}

<<<<<<< HEAD
		try {
			createProjectStructure(addAliases, dryRun, selectedBrandRules);
		} catch (error) {
			log('error', `Error during initialization process: ${error.message}`);
			process.exit(1);
		}
	} else {
		// Interactive logic
		log('info', 'Required options not provided, proceeding with prompts.');

		try {
			const rl = readline.createInterface({
				input: process.stdin,
				output: process.stdout
			});
=======
		createProjectStructure(addAliases, dryRun);
	} else {
		// Interactive logic
		log('info', 'Required options not provided, proceeding with prompts.');
		const rl = readline.createInterface({
			input: process.stdin,
			output: process.stdout
		});

		try {
>>>>>>> 0527c363
			// Only prompt for shell aliases
			const addAliasesInput = await promptQuestion(
				rl,
				chalk.cyan(
					'Add shell aliases for task-master? This lets you type "tm" instead of "task-master" (Y/n): '
				)
			);
			const addAliasesPrompted = addAliasesInput.trim().toLowerCase() !== 'n';

			// Confirm settings...
			console.log('\nTask Master Project settings:');
			console.log(
				chalk.blue(
					'Add shell aliases (so you can use "tm" instead of "task-master"):'
				),
				chalk.white(addAliasesPrompted ? 'Yes' : 'No')
			);

			const confirmInput = await promptQuestion(
				rl,
				chalk.yellow('\nDo you want to continue with these settings? (Y/n): ')
			);
			const shouldContinue = confirmInput.trim().toLowerCase() !== 'n';
			rl.close();

			if (!shouldContinue) {
				log('info', 'Project initialization cancelled by user');
				process.exit(0);
				return;
			}

<<<<<<< HEAD
			// === Brand Rules Selection (Inquirer) ===
			console.log(
				chalk.cyan(
					'\nRules help enforce best practices and conventions for Task Master.'
				)
			);
			const brandRulesQuestion = {
				type: 'checkbox',
				name: 'brandRules',
				message: 'Which IDEs would you like rules included for?',
				choices: availableBrandRules,
				default: ['cursor'],
				validate: (input) => input.length > 0 || 'You must select at least one.'
			};
			const { brandRules } = await inquirer.prompt([brandRulesQuestion]);
			selectedBrandRules = brandRules;

=======
>>>>>>> 0527c363
			const dryRun = options.dryRun || false;

			if (dryRun) {
				log('info', 'DRY RUN MODE: No files will be modified');
				log('info', 'Would initialize Task Master project');
				log('info', 'Would create/update necessary project files');
				if (addAliasesPrompted) {
					log('info', 'Would add shell aliases for task-master');
				}
				return {
					dryRun: true
				};
			}

			// Create structure using only necessary values
<<<<<<< HEAD
			createProjectStructure(addAliasesPrompted, dryRun, selectedBrandRules);

			// If in MCP mode, call MCP server for rules (without 'yes' param)
			if (options.mcpMode && options.mcpServer) {
				const mcpArgs = {
					action: 'add',
					rules: selectedBrandRules,
					projectRoot: targetDir
				};
				try {
					const mcpResult = await options.mcpServer.call('rules', mcpArgs);
					if (mcpResult && mcpResult.success) {
						log(
							'success',
							`Brand rules added via MCP: ${selectedBrandRules.join(', ')}`
						);
					} else {
						log(
							'error',
							`MCP rules add failed: ${mcpResult?.error?.message || 'Unknown error'}`
						);
					}
				} catch (err) {
					log('error', `MCP server error: ${err.message}`);
				}
			}

			for (const rule of selectedBrandRules) {
				const profile = ruleProfiles[rule];
				if (profile) {
					convertAllRulesToBrandRules(targetDir, profile);
					// Ensure MCP config is set up under the correct brand folder
					if (rule === 'windsurf' || rule === 'roo') {
					}
				} else {
					log('warn', `Unknown rules profile: ${rule}`);
				}
			}
			// fallback for safety if selectedBrandRules is not an array
			if (!Array.isArray(selectedBrandRules)) {
				convertAllRulesToBrandRules(targetDir, cursorProfile);
			}
=======
			createProjectStructure(addAliasesPrompted, dryRun);
>>>>>>> 0527c363
		} catch (error) {
			rl.close();
			log('error', `Error during initialization process: ${error.message}`);
			process.exit(1);
		}
	}
}

// Helper function to promisify readline question
function promptQuestion(rl, question) {
	return new Promise((resolve) => {
		rl.question(question, (answer) => {
			resolve(answer);
		});
	});
}

// Function to create the project structure
<<<<<<< HEAD
function createProjectStructure(
	addAliases,
	dryRun,
	selectedBrandRules = ['cursor']
) {
=======
function createProjectStructure(addAliases, dryRun) {
>>>>>>> 0527c363
	const targetDir = process.cwd();
	log('info', `Initializing project in ${targetDir}`);

	// Create directories
	ensureDirectoryExists(path.join(targetDir, '.cursor', 'rules'));
<<<<<<< HEAD
	ensureDirectoryExists(path.join(targetDir, 'scripts'));
	ensureDirectoryExists(path.join(targetDir, 'tasks'));

=======

	// Create Roo directories
	ensureDirectoryExists(path.join(targetDir, '.roo'));
	ensureDirectoryExists(path.join(targetDir, '.roo', 'rules'));
	for (const mode of [
		'architect',
		'ask',
		'boomerang',
		'code',
		'debug',
		'test'
	]) {
		ensureDirectoryExists(path.join(targetDir, '.roo', `rules-${mode}`));
	}

	ensureDirectoryExists(path.join(targetDir, 'scripts'));
	ensureDirectoryExists(path.join(targetDir, 'tasks'));

	// Setup MCP configuration for integration with Cursor
	setupMCPConfiguration(targetDir);

>>>>>>> 0527c363
	// Copy template files with replacements
	const replacements = {
		year: new Date().getFullYear()
	};

	// Copy .env.example
	copyTemplateFile(
		'env.example',
		path.join(targetDir, '.env.example'),
		replacements
	);

	// Copy .taskmasterconfig with project name
	copyTemplateFile(
		'.taskmasterconfig',
		path.join(targetDir, '.taskmasterconfig'),
		{
			...replacements
		}
	);

	// Copy .gitignore
	copyTemplateFile('gitignore', path.join(targetDir, '.gitignore'));

	// Copy dev_workflow.mdc
	copyTemplateFile(
		'dev_workflow.mdc',
		path.join(targetDir, '.cursor', 'rules', 'dev_workflow.mdc')
	);

	// Copy taskmaster.mdc
	copyTemplateFile(
		'taskmaster.mdc',
		path.join(targetDir, '.cursor', 'rules', 'taskmaster.mdc')
	);

	// Copy cursor_rules.mdc
	copyTemplateFile(
		'cursor_rules.mdc',
		path.join(targetDir, '.cursor', 'rules', 'cursor_rules.mdc')
	);

	// Copy self_improve.mdc
	copyTemplateFile(
		'self_improve.mdc',
		path.join(targetDir, '.cursor', 'rules', 'self_improve.mdc')
	);

<<<<<<< HEAD
=======
	// Generate Roo rules from Cursor rules
	log('info', 'Generating Roo rules from Cursor rules...');
	convertAllCursorRulesToRooRules(targetDir);

	// Copy .windsurfrules
	copyTemplateFile('windsurfrules', path.join(targetDir, '.windsurfrules'));

	// Copy .roomodes for Roo Code integration
	copyTemplateFile('.roomodes', path.join(targetDir, '.roomodes'));

	// Copy Roo rule files for each mode
	const rooModes = ['architect', 'ask', 'boomerang', 'code', 'debug', 'test'];
	for (const mode of rooModes) {
		copyTemplateFile(
			`${mode}-rules`,
			path.join(targetDir, '.roo', `rules-${mode}`, `${mode}-rules`)
		);
	}

>>>>>>> 0527c363
	// Copy example_prd.txt
	copyTemplateFile(
		'example_prd.txt',
		path.join(targetDir, 'scripts', 'example_prd.txt')
	);

	// // Create main README.md
	// copyTemplateFile(
	// 	'README-task-master.md',
	// 	path.join(targetDir, 'README-task-master.md'),
	// 	replacements
	// );

	// Initialize git repository if git is available
	try {
		if (!fs.existsSync(path.join(targetDir, '.git'))) {
			log('info', 'Initializing git repository...');
			execSync('git init', { stdio: 'ignore' });
			log('success', 'Git repository initialized');
		}
	} catch (error) {
		log('warn', 'Git not available, skipping repository initialization');
	}

<<<<<<< HEAD
	// === Generate Brand Rules from assets/rules ===
	log('info', 'Generating brand rules from assets/rules...');
	if (Array.isArray(selectedBrandRules)) {
		for (const rule of selectedBrandRules) {
			const profile = ruleProfiles[rule];
			if (profile) {
				convertAllRulesToBrandRules(targetDir, profile);
				// Ensure MCP config is set up under the correct brand folder for any non-cursor rule
				if (rule !== 'cursor') {
					setupMCPConfiguration(path.join(targetDir, `.${rule}`));
				}
			} else {
				log('warn', `Unknown rules profile: ${rule}`);
			}
		}
	} else {
		// fallback for safety
		convertAllRulesToBrandRules(targetDir, cursorProfile);
	}

=======
>>>>>>> 0527c363
	// Run npm install automatically
	const npmInstallOptions = {
		cwd: targetDir,
		// Default to inherit for interactive CLI, change if silent
		stdio: 'inherit'
	};

	if (isSilentMode()) {
		// If silent (MCP mode), suppress npm install output
		npmInstallOptions.stdio = 'ignore';
		log('info', 'Running npm install silently...'); // Log our own message
	} else {
		// Interactive mode, show the boxen message
		console.log(
			boxen(chalk.cyan('Installing dependencies...'), {
				padding: 0.5,
				margin: 0.5,
				borderStyle: 'round',
				borderColor: 'blue'
			})
		);
	}

	// === Add Model Configuration Step ===
	if (!isSilentMode() && !dryRun) {
		console.log(
			boxen(chalk.cyan('Configuring AI Models...'), {
				padding: 0.5,
				margin: { top: 1, bottom: 0.5 },
				borderStyle: 'round',
				borderColor: 'blue'
			})
		);
		log(
			'info',
			'Running interactive model setup. Please select your preferred AI models.'
		);
		try {
			execSync('npx task-master models --setup', {
				stdio: 'inherit',
				cwd: targetDir
			});
			log('success', 'AI Models configured.');
		} catch (error) {
			log('error', 'Failed to configure AI models:', error.message);
			log('warn', 'You may need to run "task-master models --setup" manually.');
		}
	} else if (isSilentMode() && !dryRun) {
		log('info', 'Skipping interactive model setup in silent (MCP) mode.');
		log(
			'warn',
			'Please configure AI models using "task-master models --set-..." or the "models" MCP tool.'
		);
	} else if (dryRun) {
		log('info', 'DRY RUN: Skipping interactive model setup.');
	}
	// ====================================

	// Display success message
	if (!isSilentMode()) {
		console.log(
			boxen(
				warmGradient.multiline(
					figlet.textSync('Success!', { font: 'Standard' })
				) +
					'\n' +
					chalk.green('Project initialized successfully!'),
				{
					padding: 1,
					margin: 1,
					borderStyle: 'double',
					borderColor: 'green'
				}
			)
		);
	}

	// Display next steps in a nice box
	if (!isSilentMode()) {
		console.log(
			boxen(
				chalk.cyan.bold('Things you should do next:') +
					'\n\n' +
					chalk.white('1. ') +
					chalk.yellow(
						'Configure AI models (if needed) and add API keys to `.env`'
					) +
					'\n' +
					chalk.white('   ├─ ') +
					chalk.dim('Models: Use `task-master models` commands') +
					'\n' +
					chalk.white('   └─ ') +
					chalk.dim(
						'Keys: Add provider API keys to .env (or inside the MCP config file i.e. .cursor/mcp.json)'
					) +
					'\n' +
					chalk.white('2. ') +
					chalk.yellow(
						'Discuss your idea with AI and ask for a PRD using example_prd.txt, and save it to scripts/PRD.txt'
					) +
					'\n' +
					chalk.white('3. ') +
					chalk.yellow(
						'Ask Cursor Agent (or run CLI) to parse your PRD and generate initial tasks:'
					) +
					'\n' +
					chalk.white('   └─ ') +
					chalk.dim('MCP Tool: ') +
					chalk.cyan('parse_prd') +
					chalk.dim(' | CLI: ') +
					chalk.cyan('task-master parse-prd scripts/prd.txt') +
					'\n' +
					chalk.white('4. ') +
					chalk.yellow(
						'Ask Cursor to analyze the complexity of the tasks in your PRD using research'
					) +
					'\n' +
					chalk.white('   └─ ') +
					chalk.dim('MCP Tool: ') +
					chalk.cyan('analyze_project_complexity') +
					chalk.dim(' | CLI: ') +
					chalk.cyan('task-master analyze-complexity') +
					'\n' +
					chalk.white('5. ') +
					chalk.yellow(
						'Ask Cursor to expand all of your tasks using the complexity analysis'
					) +
					'\n' +
					chalk.white('6. ') +
					chalk.yellow('Ask Cursor to begin working on the next task') +
					'\n' +
					chalk.white('7. ') +
					chalk.yellow(
						'Ask Cursor to set the status of one or many tasks/subtasks at a time. Use the task id from the task lists.'
					) +
					'\n' +
					chalk.white('8. ') +
					chalk.yellow(
						'Ask Cursor to update all tasks from a specific task id based on new learnings or pivots in your project.'
					) +
					'\n' +
					chalk.white('9. ') +
					chalk.green.bold('Ship it!') +
					'\n\n' +
					chalk.dim(
						'* Review the README.md file to learn how to use other commands via Cursor Agent.'
					) +
					'\n' +
					chalk.dim(
						'* Use the task-master command without arguments to see all available commands.'
					),
				{
					padding: 1,
					margin: 1,
					borderStyle: 'round',
					borderColor: 'yellow',
					title: 'Getting Started',
					titleAlignment: 'center'
				}
			)
		);
	}
<<<<<<< HEAD
}

// Import DRY MCP configuration helper
import { setupMCPConfiguration } from './modules/mcp-utils.js';
// Statically import rule profiles
import * as rooProfile from './profiles/roo.js';
import * as windsurfProfile from './profiles/windsurf.js';
import * as cursorProfile from './profiles/cursor.js';

const availableBrandRules = [
	{ name: 'Cursor (default)', value: 'cursor' },
	{ name: 'Roo', value: 'roo' },
	{ name: 'Windsurf', value: 'windsurf' }
];

const ruleProfiles = {
	roo: rooProfile,
	windsurf: windsurfProfile,
	cursor: cursorProfile
};

=======
}

// Function to setup MCP configuration for Cursor integration
function setupMCPConfiguration(targetDir) {
	const mcpDirPath = path.join(targetDir, '.cursor');
	const mcpJsonPath = path.join(mcpDirPath, 'mcp.json');

	log('info', 'Setting up MCP configuration for Cursor integration...');

	// Create .cursor directory if it doesn't exist
	ensureDirectoryExists(mcpDirPath);

	// New MCP config to be added - references the installed package
	const newMCPServer = {
		'task-master-ai': {
			command: 'npx',
			args: ['-y', '--package=task-master-ai', 'task-master-ai'],
			env: {
				ANTHROPIC_API_KEY: 'ANTHROPIC_API_KEY_HERE',
				PERPLEXITY_API_KEY: 'PERPLEXITY_API_KEY_HERE',
				OPENAI_API_KEY: 'OPENAI_API_KEY_HERE',
				GOOGLE_API_KEY: 'GOOGLE_API_KEY_HERE',
				XAI_API_KEY: 'XAI_API_KEY_HERE',
				OPENROUTER_API_KEY: 'OPENROUTER_API_KEY_HERE',
				MISTRAL_API_KEY: 'MISTRAL_API_KEY_HERE',
				AZURE_OPENAI_API_KEY: 'AZURE_OPENAI_API_KEY_HERE',
				OLLAMA_API_KEY: 'OLLAMA_API_KEY_HERE'
			}
		}
	};

	// Check if mcp.json already existsimage.png
	if (fs.existsSync(mcpJsonPath)) {
		log(
			'info',
			'MCP configuration file already exists, checking for existing task-master-mcp...'
		);
		try {
			// Read existing config
			const mcpConfig = JSON.parse(fs.readFileSync(mcpJsonPath, 'utf8'));

			// Initialize mcpServers if it doesn't exist
			if (!mcpConfig.mcpServers) {
				mcpConfig.mcpServers = {};
			}

			// Check if any existing server configuration already has task-master-mcp in its args
			const hasMCPString = Object.values(mcpConfig.mcpServers).some(
				(server) =>
					server.args &&
					server.args.some(
						(arg) => typeof arg === 'string' && arg.includes('task-master-ai')
					)
			);

			if (hasMCPString) {
				log(
					'info',
					'Found existing task-master-ai MCP configuration in mcp.json, leaving untouched'
				);
				return; // Exit early, don't modify the existing configuration
			}

			// Add the task-master-ai server if it doesn't exist
			if (!mcpConfig.mcpServers['task-master-ai']) {
				mcpConfig.mcpServers['task-master-ai'] = newMCPServer['task-master-ai'];
				log(
					'info',
					'Added task-master-ai server to existing MCP configuration'
				);
			} else {
				log('info', 'task-master-ai server already configured in mcp.json');
			}

			// Write the updated configuration
			fs.writeFileSync(mcpJsonPath, JSON.stringify(mcpConfig, null, 4));
			log('success', 'Updated MCP configuration file');
		} catch (error) {
			log('error', `Failed to update MCP configuration: ${error.message}`);
			// Create a backup before potentially modifying
			const backupPath = `${mcpJsonPath}.backup-${Date.now()}`;
			if (fs.existsSync(mcpJsonPath)) {
				fs.copyFileSync(mcpJsonPath, backupPath);
				log('info', `Created backup of existing mcp.json at ${backupPath}`);
			}

			// Create new configuration
			const newMCPConfig = {
				mcpServers: newMCPServer
			};

			fs.writeFileSync(mcpJsonPath, JSON.stringify(newMCPConfig, null, 4));
			log(
				'warn',
				'Created new MCP configuration file (backup of original file was created if it existed)'
			);
		}
	} else {
		// If mcp.json doesn't exist, create it
		const newMCPConfig = {
			mcpServers: newMCPServer
		};

		fs.writeFileSync(mcpJsonPath, JSON.stringify(newMCPConfig, null, 4));
		log('success', 'Created MCP configuration file for Cursor integration');
	}

	// Add note to console about MCP integration
	log('info', 'MCP server will use the installed task-master-ai package');
}

>>>>>>> 0527c363
// Ensure necessary functions are exported
export { initializeProject, log }; // Only export what's needed by commands.js<|MERGE_RESOLUTION|>--- conflicted
+++ resolved
@@ -24,11 +24,7 @@
 import boxen from 'boxen';
 import gradient from 'gradient-string';
 import { isSilentMode } from './modules/utils.js';
-<<<<<<< HEAD
 import { convertAllRulesToBrandRules } from './modules/rule-transformer.js';
-=======
-import { convertAllCursorRulesToRooRules } from './modules/rule-transformer.js';
->>>>>>> 0527c363
 import { execSync } from 'child_process';
 
 const __filename = fileURLToPath(import.meta.url);
@@ -226,35 +222,8 @@
 			break;
 			// case 'README-task-master.md':
 			// 	sourcePath = path.join(__dirname, '..', 'README-task-master.md');
-			break;
-<<<<<<< HEAD
-
-=======
-		case 'windsurfrules':
-			sourcePath = path.join(__dirname, '..', 'assets', '.windsurfrules');
-			break;
-		case '.roomodes':
-			sourcePath = path.join(__dirname, '..', 'assets', 'roocode', '.roomodes');
-			break;
-		case 'architect-rules':
-		case 'ask-rules':
-		case 'boomerang-rules':
-		case 'code-rules':
-		case 'debug-rules':
-		case 'test-rules':
-			// Extract the mode name from the template name (e.g., 'architect' from 'architect-rules')
-			const mode = templateName.split('-')[0];
-			sourcePath = path.join(
-				__dirname,
-				'..',
-				'assets',
-				'roocode',
-				'.roo',
-				`rules-${mode}`,
-				templateName
-			);
-			break;
->>>>>>> 0527c363
+			// break;
+
 		default:
 			// For other files like env.example, gitignore, etc. that don't have direct equivalents
 			sourcePath = path.join(__dirname, '..', 'assets', templateName);
@@ -307,27 +276,6 @@
 			return;
 		}
 
-<<<<<<< HEAD
-=======
-		// Handle .windsurfrules - append the entire content
-		if (filename === '.windsurfrules') {
-			log(
-				'info',
-				`${targetPath} already exists, appending content instead of overwriting...`
-			);
-			const existingContent = fs.readFileSync(targetPath, 'utf8');
-
-			// Add a separator comment before appending our content
-			const updatedContent =
-				existingContent.trim() +
-				'\n\n# Added by Task Master - Development Workflow Rules\n\n' +
-				content;
-			fs.writeFileSync(targetPath, updatedContent);
-			log('success', `Updated ${targetPath} with additional rules`);
-			return;
-		}
-
->>>>>>> 0527c363
 		// Handle README.md - offer to preserve or create a different file
 		if (filename === 'README-task-master.md') {
 			log('info', `${targetPath} already exists`);
@@ -371,24 +319,18 @@
 	// }
 
 	const skipPrompts = options.yes || (options.name && options.description);
-<<<<<<< HEAD
 	let selectedBrandRules =
 		options.rules && Array.isArray(options.rules) && options.rules.length > 0
 			? options.rules
 			: ['cursor'];
-=======
->>>>>>> 0527c363
 
 	// if (!isSilentMode()) {
 	// 	console.log('Skip prompts determined:', skipPrompts);
 	// }
 
 	if (skipPrompts) {
-<<<<<<< HEAD
 		// Use selectedBrandRules from options or default
 
-=======
->>>>>>> 0527c363
 		if (!isSilentMode()) {
 			console.log('SKIPPING PROMPTS - Using defaults or provided values');
 		}
@@ -414,7 +356,6 @@
 			};
 		}
 
-<<<<<<< HEAD
 		try {
 			createProjectStructure(addAliases, dryRun, selectedBrandRules);
 		} catch (error) {
@@ -430,18 +371,6 @@
 				input: process.stdin,
 				output: process.stdout
 			});
-=======
-		createProjectStructure(addAliases, dryRun);
-	} else {
-		// Interactive logic
-		log('info', 'Required options not provided, proceeding with prompts.');
-		const rl = readline.createInterface({
-			input: process.stdin,
-			output: process.stdout
-		});
-
-		try {
->>>>>>> 0527c363
 			// Only prompt for shell aliases
 			const addAliasesInput = await promptQuestion(
 				rl,
@@ -473,7 +402,6 @@
 				return;
 			}
 
-<<<<<<< HEAD
 			// === Brand Rules Selection (Inquirer) ===
 			console.log(
 				chalk.cyan(
@@ -491,8 +419,6 @@
 			const { brandRules } = await inquirer.prompt([brandRulesQuestion]);
 			selectedBrandRules = brandRules;
 
-=======
->>>>>>> 0527c363
 			const dryRun = options.dryRun || false;
 
 			if (dryRun) {
@@ -508,7 +434,6 @@
 			}
 
 			// Create structure using only necessary values
-<<<<<<< HEAD
 			createProjectStructure(addAliasesPrompted, dryRun, selectedBrandRules);
 
 			// If in MCP mode, call MCP server for rules (without 'yes' param)
@@ -551,9 +476,6 @@
 			if (!Array.isArray(selectedBrandRules)) {
 				convertAllRulesToBrandRules(targetDir, cursorProfile);
 			}
-=======
-			createProjectStructure(addAliasesPrompted, dryRun);
->>>>>>> 0527c363
 		} catch (error) {
 			rl.close();
 			log('error', `Error during initialization process: ${error.message}`);
@@ -572,47 +494,19 @@
 }
 
 // Function to create the project structure
-<<<<<<< HEAD
 function createProjectStructure(
 	addAliases,
 	dryRun,
 	selectedBrandRules = ['cursor']
 ) {
-=======
-function createProjectStructure(addAliases, dryRun) {
->>>>>>> 0527c363
 	const targetDir = process.cwd();
 	log('info', `Initializing project in ${targetDir}`);
 
 	// Create directories
 	ensureDirectoryExists(path.join(targetDir, '.cursor', 'rules'));
-<<<<<<< HEAD
 	ensureDirectoryExists(path.join(targetDir, 'scripts'));
 	ensureDirectoryExists(path.join(targetDir, 'tasks'));
 
-=======
-
-	// Create Roo directories
-	ensureDirectoryExists(path.join(targetDir, '.roo'));
-	ensureDirectoryExists(path.join(targetDir, '.roo', 'rules'));
-	for (const mode of [
-		'architect',
-		'ask',
-		'boomerang',
-		'code',
-		'debug',
-		'test'
-	]) {
-		ensureDirectoryExists(path.join(targetDir, '.roo', `rules-${mode}`));
-	}
-
-	ensureDirectoryExists(path.join(targetDir, 'scripts'));
-	ensureDirectoryExists(path.join(targetDir, 'tasks'));
-
-	// Setup MCP configuration for integration with Cursor
-	setupMCPConfiguration(targetDir);
-
->>>>>>> 0527c363
 	// Copy template files with replacements
 	const replacements = {
 		year: new Date().getFullYear()
@@ -661,28 +555,6 @@
 		path.join(targetDir, '.cursor', 'rules', 'self_improve.mdc')
 	);
 
-<<<<<<< HEAD
-=======
-	// Generate Roo rules from Cursor rules
-	log('info', 'Generating Roo rules from Cursor rules...');
-	convertAllCursorRulesToRooRules(targetDir);
-
-	// Copy .windsurfrules
-	copyTemplateFile('windsurfrules', path.join(targetDir, '.windsurfrules'));
-
-	// Copy .roomodes for Roo Code integration
-	copyTemplateFile('.roomodes', path.join(targetDir, '.roomodes'));
-
-	// Copy Roo rule files for each mode
-	const rooModes = ['architect', 'ask', 'boomerang', 'code', 'debug', 'test'];
-	for (const mode of rooModes) {
-		copyTemplateFile(
-			`${mode}-rules`,
-			path.join(targetDir, '.roo', `rules-${mode}`, `${mode}-rules`)
-		);
-	}
-
->>>>>>> 0527c363
 	// Copy example_prd.txt
 	copyTemplateFile(
 		'example_prd.txt',
@@ -707,7 +579,6 @@
 		log('warn', 'Git not available, skipping repository initialization');
 	}
 
-<<<<<<< HEAD
 	// === Generate Brand Rules from assets/rules ===
 	log('info', 'Generating brand rules from assets/rules...');
 	if (Array.isArray(selectedBrandRules)) {
@@ -728,8 +599,6 @@
 		convertAllRulesToBrandRules(targetDir, cursorProfile);
 	}
 
-=======
->>>>>>> 0527c363
 	// Run npm install automatically
 	const npmInstallOptions = {
 		cwd: targetDir,
@@ -892,7 +761,6 @@
 			)
 		);
 	}
-<<<<<<< HEAD
 }
 
 // Import DRY MCP configuration helper
@@ -914,118 +782,5 @@
 	cursor: cursorProfile
 };
 
-=======
-}
-
-// Function to setup MCP configuration for Cursor integration
-function setupMCPConfiguration(targetDir) {
-	const mcpDirPath = path.join(targetDir, '.cursor');
-	const mcpJsonPath = path.join(mcpDirPath, 'mcp.json');
-
-	log('info', 'Setting up MCP configuration for Cursor integration...');
-
-	// Create .cursor directory if it doesn't exist
-	ensureDirectoryExists(mcpDirPath);
-
-	// New MCP config to be added - references the installed package
-	const newMCPServer = {
-		'task-master-ai': {
-			command: 'npx',
-			args: ['-y', '--package=task-master-ai', 'task-master-ai'],
-			env: {
-				ANTHROPIC_API_KEY: 'ANTHROPIC_API_KEY_HERE',
-				PERPLEXITY_API_KEY: 'PERPLEXITY_API_KEY_HERE',
-				OPENAI_API_KEY: 'OPENAI_API_KEY_HERE',
-				GOOGLE_API_KEY: 'GOOGLE_API_KEY_HERE',
-				XAI_API_KEY: 'XAI_API_KEY_HERE',
-				OPENROUTER_API_KEY: 'OPENROUTER_API_KEY_HERE',
-				MISTRAL_API_KEY: 'MISTRAL_API_KEY_HERE',
-				AZURE_OPENAI_API_KEY: 'AZURE_OPENAI_API_KEY_HERE',
-				OLLAMA_API_KEY: 'OLLAMA_API_KEY_HERE'
-			}
-		}
-	};
-
-	// Check if mcp.json already existsimage.png
-	if (fs.existsSync(mcpJsonPath)) {
-		log(
-			'info',
-			'MCP configuration file already exists, checking for existing task-master-mcp...'
-		);
-		try {
-			// Read existing config
-			const mcpConfig = JSON.parse(fs.readFileSync(mcpJsonPath, 'utf8'));
-
-			// Initialize mcpServers if it doesn't exist
-			if (!mcpConfig.mcpServers) {
-				mcpConfig.mcpServers = {};
-			}
-
-			// Check if any existing server configuration already has task-master-mcp in its args
-			const hasMCPString = Object.values(mcpConfig.mcpServers).some(
-				(server) =>
-					server.args &&
-					server.args.some(
-						(arg) => typeof arg === 'string' && arg.includes('task-master-ai')
-					)
-			);
-
-			if (hasMCPString) {
-				log(
-					'info',
-					'Found existing task-master-ai MCP configuration in mcp.json, leaving untouched'
-				);
-				return; // Exit early, don't modify the existing configuration
-			}
-
-			// Add the task-master-ai server if it doesn't exist
-			if (!mcpConfig.mcpServers['task-master-ai']) {
-				mcpConfig.mcpServers['task-master-ai'] = newMCPServer['task-master-ai'];
-				log(
-					'info',
-					'Added task-master-ai server to existing MCP configuration'
-				);
-			} else {
-				log('info', 'task-master-ai server already configured in mcp.json');
-			}
-
-			// Write the updated configuration
-			fs.writeFileSync(mcpJsonPath, JSON.stringify(mcpConfig, null, 4));
-			log('success', 'Updated MCP configuration file');
-		} catch (error) {
-			log('error', `Failed to update MCP configuration: ${error.message}`);
-			// Create a backup before potentially modifying
-			const backupPath = `${mcpJsonPath}.backup-${Date.now()}`;
-			if (fs.existsSync(mcpJsonPath)) {
-				fs.copyFileSync(mcpJsonPath, backupPath);
-				log('info', `Created backup of existing mcp.json at ${backupPath}`);
-			}
-
-			// Create new configuration
-			const newMCPConfig = {
-				mcpServers: newMCPServer
-			};
-
-			fs.writeFileSync(mcpJsonPath, JSON.stringify(newMCPConfig, null, 4));
-			log(
-				'warn',
-				'Created new MCP configuration file (backup of original file was created if it existed)'
-			);
-		}
-	} else {
-		// If mcp.json doesn't exist, create it
-		const newMCPConfig = {
-			mcpServers: newMCPServer
-		};
-
-		fs.writeFileSync(mcpJsonPath, JSON.stringify(newMCPConfig, null, 4));
-		log('success', 'Created MCP configuration file for Cursor integration');
-	}
-
-	// Add note to console about MCP integration
-	log('info', 'MCP server will use the installed task-master-ai package');
-}
-
->>>>>>> 0527c363
 // Ensure necessary functions are exported
 export { initializeProject, log }; // Only export what's needed by commands.js